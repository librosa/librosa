--- conflicted
+++ resolved
@@ -20,13 +20,10 @@
     - "3.5"
 
 env:
-<<<<<<< HEAD
     - ENABLE_FFTW=false
     - ENABLE_FFTW=true
-=======
     - ENABLE_NUMBA=false
     - ENABLE_NUMBA=true
->>>>>>> 397c7241
 
 before_install:
     - bash .travis_dependencies.sh

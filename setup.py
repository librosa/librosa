import sys
from importlib.machinery import SourceFileLoader
from setuptools import setup, find_packages


version = SourceFileLoader('librosa.version',
                           'librosa/version.py').load_module()

<<<<<<< HEAD
with open('README.md', 'r') as fdesc:
    long_description = fdesc.read()

setup(
    name='librosa',
    version=version.version,
    description='Python module for audio and music processing',
    author='Brian McFee',
    author_email='brian.mcfee@nyu.edu',
    url='https://librosa.org',
    download_url='https://github.com/librosa/librosa/releases',
    packages=find_packages(),
    package_data={'': ['example_data/*']},
    long_description=long_description,
    long_description_content_type='text/markdown',
    classifiers=[
        "License :: OSI Approved :: ISC License (ISCL)",
        "Programming Language :: Python",
        "Development Status :: 3 - Alpha",
        "Intended Audience :: Developers",
        "Topic :: Multimedia :: Sound/Audio :: Analysis",
        "Framework :: Matplotlib",
        "Programming Language :: Python :: 3",
        "Programming Language :: Python :: 3.6",
        "Programming Language :: Python :: 3.7",
        "Programming Language :: Python :: 3.8",
    ],
    keywords='audio music sound',
    license='ISC',
    install_requires=[
        'audioread >= 2.0.0',
        'numpy >= 1.15.0',
        'scipy >= 1.0.0',
        'scikit-learn >= 0.14.0, != 0.19.0',
        'joblib >= 0.14',
        'decorator >= 3.0.0',
        'resampy >= 0.2.2',
        'numba >= 0.43.0',
        'soundfile >= 0.9.0',
        'pooch >= 1.0',
        'packaging >= 20.0'
    ],
    python_requires='>=3.6',
    extras_require={
        'docs': ['numpydoc', 'sphinx!=1.3.1', 'sphinx_rtd_theme==0.5.*',
                 'numba < 0.50',
                 'matplotlib >= 2.0.0, < 3.3',
                 'sphinx-multiversion==0.2.3',
                 'sphinx-gallery>=0.7',
                 'sphinxcontrib-svg2pdfconverter',
                 'presets'],
        'tests': ['matplotlib >= 2.1',
                  'pytest-mpl',
                  'pytest-cov',
                  'pytest',
                  'contextlib2',
                  'samplerate',
                  'soxr'],
        'display': ['matplotlib >= 1.5'],
    }
)
=======
if __name__ == '__main__':
    setup(version=version.version)
>>>>>>> 36b31e93
<|MERGE_RESOLUTION|>--- conflicted
+++ resolved
@@ -6,69 +6,5 @@
 version = SourceFileLoader('librosa.version',
                            'librosa/version.py').load_module()
 
-<<<<<<< HEAD
-with open('README.md', 'r') as fdesc:
-    long_description = fdesc.read()
-
-setup(
-    name='librosa',
-    version=version.version,
-    description='Python module for audio and music processing',
-    author='Brian McFee',
-    author_email='brian.mcfee@nyu.edu',
-    url='https://librosa.org',
-    download_url='https://github.com/librosa/librosa/releases',
-    packages=find_packages(),
-    package_data={'': ['example_data/*']},
-    long_description=long_description,
-    long_description_content_type='text/markdown',
-    classifiers=[
-        "License :: OSI Approved :: ISC License (ISCL)",
-        "Programming Language :: Python",
-        "Development Status :: 3 - Alpha",
-        "Intended Audience :: Developers",
-        "Topic :: Multimedia :: Sound/Audio :: Analysis",
-        "Framework :: Matplotlib",
-        "Programming Language :: Python :: 3",
-        "Programming Language :: Python :: 3.6",
-        "Programming Language :: Python :: 3.7",
-        "Programming Language :: Python :: 3.8",
-    ],
-    keywords='audio music sound',
-    license='ISC',
-    install_requires=[
-        'audioread >= 2.0.0',
-        'numpy >= 1.15.0',
-        'scipy >= 1.0.0',
-        'scikit-learn >= 0.14.0, != 0.19.0',
-        'joblib >= 0.14',
-        'decorator >= 3.0.0',
-        'resampy >= 0.2.2',
-        'numba >= 0.43.0',
-        'soundfile >= 0.9.0',
-        'pooch >= 1.0',
-        'packaging >= 20.0'
-    ],
-    python_requires='>=3.6',
-    extras_require={
-        'docs': ['numpydoc', 'sphinx!=1.3.1', 'sphinx_rtd_theme==0.5.*',
-                 'numba < 0.50',
-                 'matplotlib >= 2.0.0, < 3.3',
-                 'sphinx-multiversion==0.2.3',
-                 'sphinx-gallery>=0.7',
-                 'sphinxcontrib-svg2pdfconverter',
-                 'presets'],
-        'tests': ['matplotlib >= 2.1',
-                  'pytest-mpl',
-                  'pytest-cov',
-                  'pytest',
-                  'contextlib2',
-                  'samplerate',
-                  'soxr'],
-        'display': ['matplotlib >= 1.5'],
-    }
-)
-=======
 if __name__ == '__main__':
-    setup(version=version.version)
->>>>>>> 36b31e93
+    setup(version=version.version)
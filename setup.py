--- conflicted
+++ resolved
@@ -40,14 +40,10 @@
         'resampy >= 0.1.2'
     ],
     extras_require={
-<<<<<<< HEAD
-        'docs': ['numpydoc', 'sphinx!=1.3.1', 'sphinx_rtd_theme'],
-        'stft': ['pyfftw']
-=======
         'docs': ['numpydoc', 'sphinx!=1.3.1', 'sphinx_rtd_theme',
                  'matplotlib >= 1.5'],
         'numba': ['numba >= 0.25'],
         'display': ['matplotlib >= 1.5'],
->>>>>>> 8f278d67
+        'stft': ['pyfftw']
     }
 )
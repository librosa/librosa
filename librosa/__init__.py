#!/usr/bin/env python
"""Top-level module for librosa"""


# And all the librosa sub-modules
from . import core
from . import chord
from . import beat
from . import decompose
from . import display
from . import effects
from . import feature
from . import filters
from . import onset
from . import output
from . import segment
from . import util

# Exporting all core functions is okay here: suppress the import warning
from librosa.core import *  # pylint: disable=wildcard-import

<<<<<<< HEAD
__version__ = '0.2.2-dev'
=======
__version__ = '0.3.0-dev'
>>>>>>> 3e503f21
<|MERGE_RESOLUTION|>--- conflicted
+++ resolved
@@ -19,8 +19,4 @@
 # Exporting all core functions is okay here: suppress the import warning
 from librosa.core import *  # pylint: disable=wildcard-import
 
-<<<<<<< HEAD
-__version__ = '0.2.2-dev'
-=======
-__version__ = '0.3.0-dev'
->>>>>>> 3e503f21
+__version__ = '0.3.0-dev'
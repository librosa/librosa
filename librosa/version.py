#!/usr/bin/env python
# -*- coding: utf-8 -*-
"""Version info"""

import sys
import importlib

short_version = "0.10"
<<<<<<< HEAD
version = "0.10.0.post1"
=======
version = "0.10.1dev"
>>>>>>> c800e74f


def __get_mod_version(modname):
    try:
        if modname in sys.modules:
            mod = sys.modules[modname]
        else:
            mod = importlib.import_module(modname)
        try:
            return mod.__version__
        except AttributeError:
            return "installed, no version number available"

    except ImportError:
        return None


def show_versions() -> None:
    """Return the version information for all librosa dependencies."""

    core_deps = [
        "audioread",
        "numpy",
        "scipy",
        "sklearn",
        "joblib",
        "decorator",
        "numba",
        "soundfile",
        "pooch",
        "soxr",
        "typing_extensions",
        "lazy_loader",
        "msgpack",
    ]

    extra_deps = [
        "numpydoc",
        "sphinx",
        "sphinx_rtd_theme",
        "matplotlib",
        "sphinx_multiversion",
        "sphinx_gallery",
        "mir_eval",
        "ipython",
        "sphinxcontrib.rsvgconverter",
        "pytest",
        "pytest_mpl",
        "pytest_cov",
        "samplerate",
        "resampy",
        "presets",
        "packaging",
    ]

    print("INSTALLED VERSIONS")
    print("------------------")
    print(f"python: {sys.version}\n")
    print(f"librosa: {version}\n")
    for dep in core_deps:
        print("{}: {}".format(dep, __get_mod_version(dep)))
    print("")
    for dep in extra_deps:
        print("{}: {}".format(dep, __get_mod_version(dep)))<|MERGE_RESOLUTION|>--- conflicted
+++ resolved
@@ -6,11 +6,7 @@
 import importlib
 
 short_version = "0.10"
-<<<<<<< HEAD
-version = "0.10.0.post1"
-=======
 version = "0.10.1dev"
->>>>>>> c800e74f
 
 
 def __get_mod_version(modname):

--- conflicted
+++ resolved
@@ -163,7 +163,6 @@
     # Check the lengths
     assert np.allclose(y.shape, yout.shape)
 
-<<<<<<< HEAD
 def test_spectral_centroid_multi(s_multi):
 
     S, sr= s_multi
@@ -200,7 +199,6 @@
     # Verify that they're not all the same
     assert not np.allclose(Call[0], Call[1])
 
-=======
 
 @pytest.mark.parametrize('rate', [0.5, 2])
 def test_phase_vocoder(y_multi, rate):
@@ -213,5 +211,4 @@
 
     assert np.allclose(D2[0], D0)
     assert np.allclose(D2[1], D1)
-    assert not np.allclose(D2[0], D2[1])
->>>>>>> 6cf5ed1d
+    assert not np.allclose(D2[0], D2[1])
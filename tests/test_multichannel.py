#!/usr/bin/env python
# CREATED:2013-03-08 15:25:18 by Brian McFee <brm2132@columbia.edu>
#  unit tests for multi-channel functionality
#

from __future__ import print_function

# Disable cache
import os

try:
    os.environ.pop("LIBROSA_CACHE_DIR")
except:
    pass

import librosa
import glob
import numpy as np
import scipy.io
import pytest
import warnings
from unittest import mock


@pytest.fixture(scope="module", params=["test1_44100.wav"])
def y_multi(request):
    infile = request.param
    return librosa.load(os.path.join("tests", "data", infile), sr=None, mono=False)


<<<<<<< HEAD
@pytest.fixture
def s_multi(y_multi):
    y, sr = y_multi
    return np.abs(librosa.stft(y)), sr
=======
@pytest.fixture(scope="module")
def s_multi(y_multi):
    y, sr = y_multi
    return np.abs(librosa.stft(y)), sr


@pytest.fixture(scope="module")
def tfr_multi(y_multi):
    y, sr = y_multi
    return librosa.reassigned_spectrogram(y, fill_nan=True)
>>>>>>> fad55383


def test_stft_multi(y_multi):

    # Verify that a stereo STFT matches on
    # each channel individually
    y, sr = y_multi

    D = librosa.stft(y)

    D0 = librosa.stft(y[0])
    D1 = librosa.stft(y[1])

    # Check each channel
    assert np.allclose(D[0], D0)
    assert np.allclose(D[1], D1)

    # Check that they're not both the same
    assert not np.allclose(D0, D1)


def test_istft_multi(y_multi):

    # Verify that a stereo ISTFT matches on each channel
    y, sr = y_multi

    # Assume the forward transform works properly in stereo
    D = librosa.stft(y)

    # Invert per channel
    y0m = librosa.istft(D[0])
    y1m = librosa.istft(D[1])

    # Invert both channels at once
    ys = librosa.istft(D)

    # Check each channel
    assert np.allclose(y0m, ys[0])
    assert np.allclose(y1m, ys[1])

    # Check that they're not both the same
    assert not np.allclose(ys[0], ys[1])


def test_griffinlim_multi(y_multi):
    y, sr = y_multi

    # Compute the stft
    D = librosa.stft(y)

    # Run a couple of iterations of griffin-lim
    yout = librosa.griffinlim(np.abs(D), n_iter=2, length=y.shape[-1])

    # Check the lengths
    assert np.allclose(y.shape, yout.shape)


@pytest.mark.parametrize("scale", [False, True])
@pytest.mark.parametrize("res_type", [None, "polyphase"])
def test_cqt_multi(y_multi, scale, res_type):

    y, sr = y_multi

    # Assuming single-channel CQT is well behaved
    C0 = librosa.cqt(y=y[0], sr=sr, scale=scale, res_type=res_type)
    C1 = librosa.cqt(y=y[1], sr=sr, scale=scale, res_type=res_type)
    Call = librosa.cqt(y=y, sr=sr, scale=scale, res_type=res_type)

    # Check each channel
    assert np.allclose(C0, Call[0])
    assert np.allclose(C1, Call[1])

    # Verify that they're not all the same
    assert not np.allclose(Call[0], Call[1])


@pytest.mark.parametrize("scale", [False, True])
@pytest.mark.parametrize("res_type", [None, "polyphase"])
def test_hybrid_cqt_multi(y_multi, scale, res_type):

    y, sr = y_multi

    # Assuming single-channel CQT is well behaved
    C0 = librosa.hybrid_cqt(y=y[0], sr=sr, scale=scale, res_type=res_type)
    C1 = librosa.hybrid_cqt(y=y[1], sr=sr, scale=scale, res_type=res_type)
    Call = librosa.hybrid_cqt(y=y, sr=sr, scale=scale, res_type=res_type)

    # Check each channel
    assert np.allclose(C0, Call[0])
    assert np.allclose(C1, Call[1])

    # Verify that they're not all the same
    assert not np.allclose(Call[0], Call[1])


@pytest.mark.parametrize("scale", [False, True])
@pytest.mark.parametrize("length", [None, 22050])
def test_icqt_multi(y_multi, scale, length):

    y, sr = y_multi

    # Assuming the forward transform is well-behaved
    C = librosa.cqt(y=y, sr=sr, scale=scale)

    yboth = librosa.icqt(C, sr=sr, scale=scale, length=length)
    y0 = librosa.icqt(C[0], sr=sr, scale=scale, length=length)
    y1 = librosa.icqt(C[1], sr=sr, scale=scale, length=length)

    if length is not None:
        assert yboth.shape[-1] == length

    # Check each channel
    assert np.allclose(yboth[0], y0)
    assert np.allclose(yboth[1], y1)

    # Check that they're not the same
    assert not np.allclose(yboth[0], yboth[1])


def test_griffinlim_cqt_multi(y_multi):
    y, sr = y_multi

    # Compute the stft
    C = librosa.cqt(y, sr=sr)

    # Run a couple of iterations of griffin-lim
    yout = librosa.griffinlim_cqt(np.abs(C), n_iter=2, length=y.shape[-1])

    # Check the lengths
    assert np.allclose(y.shape, yout.shape)


def test_spectral_centroid_multi(s_multi):

    S, sr = s_multi

    freq = None

    # Assuming single-channel CQT is well behaved
    C0 = librosa.feature.spectral_centroid(sr=sr, freq=freq, S=S[0])
    C1 = librosa.feature.spectral_centroid(sr=sr, freq=freq, S=S[1])
    Call = librosa.feature.spectral_centroid(sr=sr, freq=freq, S=S)

    # Check each channel
    assert np.allclose(C0, Call[0])
    assert np.allclose(C1, Call[1])

    # Verify that they're not all the same
    assert not np.allclose(Call[0], Call[1])


def test_spectral_centroid_multi_variable(s_multi):

    S, sr = s_multi

    freq = np.random.randn(*S.shape)

    # compare each channel
    C0 = librosa.feature.spectral_centroid(sr=sr, freq=freq[0], S=S[0])
    C1 = librosa.feature.spectral_centroid(sr=sr, freq=freq[1], S=S[1])
    Call = librosa.feature.spectral_centroid(sr=sr, freq=freq, S=S)

    # Check each channel
    assert np.allclose(C0, Call[0])
    assert np.allclose(C1, Call[1])

    # Verify that they're not all the same
    assert not np.allclose(Call[0], Call[1])


def test_spectral_bandwidth_multi(s_multi):
    S, sr = s_multi

    freq = None

    # compare each channel
    C0 = librosa.feature.spectral_bandwidth(sr=sr, freq=freq, S=S[0])
    C1 = librosa.feature.spectral_bandwidth(sr=sr, freq=freq, S=S[1])
    Call = librosa.feature.spectral_bandwidth(sr=sr, freq=freq, S=S)

    # Check each channel
    assert np.allclose(C0, Call[0])
    assert np.allclose(C1, Call[1])

    # Verify that they're not all the same
    assert not np.allclose(Call[0], Call[1])


def test_spectral_bandwidth_multi_variable(s_multi):
    S, sr = s_multi

    freq = np.random.randn(*S.shape)

    # compare each channel
    C0 = librosa.feature.spectral_bandwidth(sr=sr, freq=freq[0], S=S[0])
    C1 = librosa.feature.spectral_bandwidth(sr=sr, freq=freq[1], S=S[1])
    Call = librosa.feature.spectral_bandwidth(sr=sr, freq=freq, S=S)

    # Check each channel
    assert np.allclose(C0, Call[0])
    assert np.allclose(C1, Call[1])

    # Verify that they're not all the same
    assert not np.allclose(Call[0], Call[1])


def test_spectral_contrast_multi(s_multi):
    S, sr = s_multi

    freq = None

    # compare each channel
    C0 = librosa.feature.spectral_contrast(sr=sr, freq=freq, S=S[0])
    C1 = librosa.feature.spectral_contrast(sr=sr, freq=freq, S=S[1])
    Call = librosa.feature.spectral_contrast(sr=sr, freq=freq, S=S)

    # Check each channel
    assert np.allclose(C0, Call[0])
    assert np.allclose(C1, Call[1])

    # Verify that they're not all the same
    assert not np.allclose(Call[0], Call[1])


def test_spectral_rolloff_multi(s_multi):
    S, sr = s_multi

    freq = None

    # compare each channel
    C0 = librosa.feature.spectral_rolloff(sr=sr, freq=freq, S=S[0])
    C1 = librosa.feature.spectral_rolloff(sr=sr, freq=freq, S=S[1])
    Call = librosa.feature.spectral_rolloff(sr=sr, freq=freq, S=S)

    # Check each channel
    assert np.allclose(C0, Call[0])
    assert np.allclose(C1, Call[1])

    # Verify that they're not all the same
    assert not np.allclose(Call[0], Call[1])


def test_spectral_rolloff_multi_variable(s_multi):
    S, sr = s_multi

    freq = np.random.randn(*S.shape)

    # compare each channel
    C0 = librosa.feature.spectral_rolloff(sr=sr, freq=freq[0], S=S[0])
    C1 = librosa.feature.spectral_rolloff(sr=sr, freq=freq[1], S=S[1])
    Call = librosa.feature.spectral_rolloff(sr=sr, freq=freq, S=S)

    # Check each channel
    assert np.allclose(C0, Call[0])
    assert np.allclose(C1, Call[1])

    # Verify that they're not all the same
    assert not np.allclose(Call[0], Call[1])


def test_spectral_flatness_multi(s_multi):
    S, sr = s_multi

    # compare each channel
    C0 = librosa.feature.spectral_flatness(S=S[0])
    C1 = librosa.feature.spectral_flatness(S=S[1])
    Call = librosa.feature.spectral_flatness(S=S)

    # Check each channel
    assert np.allclose(C0, Call[0], atol=1e-5)
    assert np.allclose(C1, Call[1])

    # Verify that they're not all the same
    assert not np.allclose(Call[0], Call[1])


<<<<<<< HEAD
=======
def test_poly_multi_static(s_multi):
    mags, sr = s_multi

    Pall = librosa.feature.poly_features(S=mags, order=5)

    # Compute per channel
    P0 = librosa.feature.poly_features(S=mags[0], order=5)
    P1 = librosa.feature.poly_features(S=mags[1], order=5)

    # Check results
    assert np.allclose(Pall[0], P0)
    assert np.allclose(Pall[1], P1)
    assert not np.allclose(P0, P1)


def test_poly_multi_varying(tfr_multi):

    # Get some time-varying frequencies
    times, freqs, mags = tfr_multi
    Pall = librosa.feature.poly_features(S=mags, freq=freqs, order=5)

    # Compute per channel
    P0 = librosa.feature.poly_features(S=mags[0], freq=freqs[0], order=5)
    P1 = librosa.feature.poly_features(S=mags[1], freq=freqs[1], order=5)

    # Check results
    assert np.allclose(Pall[0], P0)
    assert np.allclose(Pall[1], P1)
    assert not np.allclose(P0, P1)


>>>>>>> fad55383
def test_rms_multi(s_multi):
    S, sr = s_multi

    # compare each channel
    C0 = librosa.feature.rms(S=S[0])
    C1 = librosa.feature.rms(S=S[1])
    Call = librosa.feature.rms(S=S)

    # Check each channel
    assert np.allclose(C0, Call[0])
    assert np.allclose(C1, Call[1])

    # Verify that they're not all the same
    assert not np.allclose(Call[0], Call[1])


def test_zcr_multi(y_multi):
    y, sr = y_multi

    # compare each channel
    C0 = librosa.feature.zero_crossing_rate(y=y[0])
    C1 = librosa.feature.zero_crossing_rate(y=y[1])
    Call = librosa.feature.zero_crossing_rate(y=y)

    # Check each channel
    assert np.allclose(C0, Call[0])
    assert np.allclose(C1, Call[1])

    # Verify that they're not all the same
    assert not np.allclose(Call[0], Call[1])


def test_chroma_stft_multi(s_multi):
    S, sr = s_multi

    # compare each channel
    C0 = librosa.feature.chroma_stft(S=S[0], tuning=0)
    C1 = librosa.feature.chroma_stft(S=S[1], tuning=0)
    Call = librosa.feature.chroma_stft(S=S, tuning=0)

    # Check each channel
    assert np.allclose(C0, Call[0])
    assert np.allclose(C1, Call[1])

    # Verify that they're not all the same
    assert not np.allclose(Call[0], Call[1])


def test_chroma_cqt_multi(y_multi):
    y, sr = y_multi

    # compare each channel
    C0 = librosa.feature.chroma_cqt(y=y[0], tuning=0)
    C1 = librosa.feature.chroma_cqt(y=y[1], tuning=0)
    Call = librosa.feature.chroma_cqt(y=y, tuning=0)

    # Check each channel
    assert np.allclose(C0, Call[0])
    assert np.allclose(C1, Call[1])

    # Verify that they're not all the same
    assert not np.allclose(Call[0], Call[1])


def test_chroma_cens_multi(y_multi):
    y, sr = y_multi

    # compare each channel
    C0 = librosa.feature.chroma_cens(y=y[0], tuning=0)
    C1 = librosa.feature.chroma_cens(y=y[1], tuning=0)
    Call = librosa.feature.chroma_cens(y=y, tuning=0)

    # Check each channel
    assert np.allclose(C0, Call[0])
    assert np.allclose(C1, Call[1])

    # Verify that they're not all the same
    assert not np.allclose(Call[0], Call[1])


def test_tonnetz_multi(y_multi):
    y, sr = y_multi

    # compare each channel
    C0 = librosa.feature.tonnetz(y=y[0], tuning=0)
    C1 = librosa.feature.tonnetz(y=y[1], tuning=0)
    Call = librosa.feature.tonnetz(y=y, tuning=0)

    # Check each channel
<<<<<<< HEAD
    assert np.allclose(C0, Call[0])
    assert np.allclose(C1, Call[1])
=======
    assert np.allclose(C0, Call[0], atol=1e-7)
    assert np.allclose(C1, Call[1], atol=1e-7)
>>>>>>> fad55383

    # Verify that they're not all the same
    assert not np.allclose(Call[0], Call[1])


def test_mfcc_multi(s_multi):
    S, sr = s_multi

    # compare each channel
    C0 = librosa.feature.mfcc(S=librosa.core.amplitude_to_db(S=S[0], top_db=None))
    C1 = librosa.feature.mfcc(S=librosa.core.amplitude_to_db(S=S[1], top_db=None))
    Call = librosa.feature.mfcc(S=librosa.core.amplitude_to_db(S=S, top_db=None))

    # Check each channel
    assert np.allclose(C0, Call[0])
    assert np.allclose(C1, Call[1])

    # Verify that they're not all the same
    assert not np.allclose(Call[0], Call[1])


@pytest.mark.skip(reason="power_to_db leaks information across channels")
def test_mfcc_multi_time(y_multi):
    y, sr = y_multi

    # compare each channel
    C0 = librosa.feature.mfcc(y=y[0])
    C1 = librosa.feature.mfcc(y=y[1])
    Call = librosa.feature.mfcc(y=y)

    # Check each channel
    assert np.allclose(C0, Call[0])
    assert np.allclose(C1, Call[1])

    # Verify that they're not all the same
    assert not np.allclose(Call[0], Call[1])


def test_melspectrogram_multi(s_multi):
    S, sr = s_multi

    # compare each channel
    C0 = librosa.feature.melspectrogram(S=S[0])
    C1 = librosa.feature.melspectrogram(S=S[1])
    Call = librosa.feature.melspectrogram(S=S)

    # Check each channel
    assert np.allclose(C0, Call[0])
    assert np.allclose(C1, Call[1])

    # Verify that they're not all the same
    assert not np.allclose(Call[0], Call[1])


def test_melspectrogram_multi_time(y_multi):
    y, sr = y_multi

    # compare each channel
    C0 = librosa.feature.melspectrogram(y=y[0])
    C1 = librosa.feature.melspectrogram(y=y[1])
    Call = librosa.feature.melspectrogram(y=y)

    # Check each channel
    assert np.allclose(C0, Call[0])
    assert np.allclose(C1, Call[1])

    # Verify that they're not all the same
    assert not np.allclose(Call[0], Call[1])


@pytest.mark.parametrize("rate", [0.5, 2])
def test_phase_vocoder(y_multi, rate):
    y, sr = y_multi
    D = librosa.stft(y)

    D0 = librosa.phase_vocoder(D[0], rate)
    D1 = librosa.phase_vocoder(D[1], rate)
    D2 = librosa.phase_vocoder(D, rate)

    assert np.allclose(D2[0], D0)
    assert np.allclose(D2[1], D1)
    assert not np.allclose(D2[0], D2[1])


@pytest.mark.parametrize("delay", [1, -1])
def test_stack_memory_multi(delay):
    data = np.random.randn(2, 5, 200)

    # compare each channel
    C0 = librosa.feature.stack_memory(data[0], delay=delay)
    C1 = librosa.feature.stack_memory(data[1], delay=delay)
    Call = librosa.feature.stack_memory(data, delay=delay)

    # Check each channel
    assert np.allclose(C0, Call[0])
    assert np.allclose(C1, Call[1])

    # Verify that they're not all the same
<<<<<<< HEAD
    assert not np.allclose(Call[0], Call[1])
=======
    assert not np.allclose(Call[0], Call[1])


def test_interp_harmonics_multi_static(s_multi):
    S, sr = s_multi

    freqs = librosa.fft_frequencies(sr=sr)
    Hall = librosa.interp_harmonics(S, freqs, [0.5, 1, 2])
    H0 = librosa.interp_harmonics(S[0], freqs, [0.5, 1, 2])
    H1 = librosa.interp_harmonics(S[1], freqs, [0.5, 1, 2])

    assert np.allclose(Hall[0], H0)
    assert np.allclose(Hall[1], H1)

    assert not np.allclose(H0, H1)


def test_interp_harmonics_multi_vary(tfr_multi):
    times, freqs, mags = tfr_multi

    # Force slinear mode here to deal with non-unique frequencies
    Hall = librosa.interp_harmonics(mags, freqs, [0.5, 1, 2], kind="slinear")
    H0 = librosa.interp_harmonics(mags[0], freqs[0], [0.5, 1, 2], kind="slinear")
    H1 = librosa.interp_harmonics(mags[1], freqs[1], [0.5, 1, 2], kind="slinear")

    assert np.allclose(Hall[0], H0)
    assert np.allclose(Hall[1], H1)

    assert not np.allclose(H0, H1)


@pytest.mark.parametrize("filter_peaks", [False, True])
def test_salience_multi_static(s_multi, filter_peaks):
    S, sr = s_multi

    freqs = librosa.fft_frequencies(sr=sr)

    sal_all = librosa.salience(
        S,
        freqs,
        [0.5, 1, 2, 3],
        kind="slinear",
        filter_peaks=filter_peaks,
        fill_value=0,
    )
    sal_0 = librosa.salience(
        S[0],
        freqs,
        [0.5, 1, 2, 3],
        kind="slinear",
        filter_peaks=filter_peaks,
        fill_value=0,
    )
    sal_1 = librosa.salience(
        S[1],
        freqs,
        [0.5, 1, 2, 3],
        kind="slinear",
        filter_peaks=filter_peaks,
        fill_value=0,
    )

    assert np.allclose(sal_all[0], sal_0)
    assert np.allclose(sal_all[1], sal_1)
    assert not np.allclose(sal_0, sal_1)


@pytest.mark.parametrize("filter_peaks", [False, True])
def test_salience_multi_dynamic(tfr_multi, filter_peaks):
    times, freqs, S = tfr_multi

    sal_all = librosa.salience(
        S,
        freqs,
        [0.5, 1, 2, 3],
        kind="slinear",
        filter_peaks=filter_peaks,
        fill_value=0,
    )
    sal_0 = librosa.salience(
        S[0],
        freqs[0],
        [0.5, 1, 2, 3],
        kind="slinear",
        filter_peaks=filter_peaks,
        fill_value=0,
    )
    sal_1 = librosa.salience(
        S[1],
        freqs[1],
        [0.5, 1, 2, 3],
        kind="slinear",
        filter_peaks=filter_peaks,
        fill_value=0,
    )

    assert np.allclose(sal_all[0], sal_0)
    assert np.allclose(sal_all[1], sal_1)
    assert not np.allclose(sal_0, sal_1)


@pytest.mark.parametrize("center", [False, True])
def test_iirt_multi(y_multi, center):
    y, sr = y_multi
    Call = librosa.iirt(y=y, sr=sr, center=center)
    C0 = librosa.iirt(y=y[0], sr=sr, center=center)
    C1 = librosa.iirt(y=y[1], sr=sr, center=center)

    assert np.allclose(Call[0], C0)
    assert np.allclose(Call[1], C1)

    assert not np.allclose(C0, C1)


def test_lpc_multi(y_multi):
    y, sr = y_multi

    Lall = librosa.lpc(y, 6)
    L0 = librosa.lpc(y[0], 6)
    L1 = librosa.lpc(y[1], 6)

    assert np.allclose(Lall[0], L0)
    assert np.allclose(Lall[1], L1)
    assert not np.allclose(L0, L1)


def test_yin_multi(y_multi):
    y, sr = y_multi

    Pall = librosa.yin(y, 30, 300)
    P0 = librosa.yin(y[0], 30, 300)
    P1 = librosa.yin(y[1], 30, 300)

    assert np.allclose(Pall[0], P0)
    assert np.allclose(Pall[1], P1)

    assert not np.allclose(P0, P1)


@pytest.mark.parametrize('ref', [None, 1.0])
def test_piptrack_multi(s_multi, ref):
    S, sr = s_multi

    pall, mall = librosa.piptrack(S=S, sr=sr, ref=ref)
    p0, m0 = librosa.piptrack(S=S[0], sr=sr, ref=ref)
    p1, m1 = librosa.piptrack(S=S[1], sr=sr, ref=ref)

    assert np.allclose(pall[0], p0)
    assert np.allclose(pall[1], p1)
    assert np.allclose(mall[0], m0)
    assert np.allclose(mall[1], m1)
    assert not np.allclose(p0, p1)
    assert not np.allclose(m0, m1)


def test_click_multi():

    click = np.ones((3, 100))

    yout = librosa.clicks(times=[0, 1, 2], sr=1000, click=click)

    print(yout.shape)
    assert yout.shape[0] == click.shape[0]

    assert np.allclose(yout[..., :100], click)
    assert np.allclose(yout[..., 1000:1100], click)
    assert np.allclose(yout[..., 2000:2100], click)
>>>>>>> fad55383
<|MERGE_RESOLUTION|>--- conflicted
+++ resolved
@@ -28,12 +28,7 @@
     return librosa.load(os.path.join("tests", "data", infile), sr=None, mono=False)
 
 
-<<<<<<< HEAD
-@pytest.fixture
-def s_multi(y_multi):
-    y, sr = y_multi
-    return np.abs(librosa.stft(y)), sr
-=======
+
 @pytest.fixture(scope="module")
 def s_multi(y_multi):
     y, sr = y_multi
@@ -44,7 +39,6 @@
 def tfr_multi(y_multi):
     y, sr = y_multi
     return librosa.reassigned_spectrogram(y, fill_nan=True)
->>>>>>> fad55383
 
 
 def test_stft_multi(y_multi):
@@ -321,8 +315,6 @@
     assert not np.allclose(Call[0], Call[1])
 
 
-<<<<<<< HEAD
-=======
 def test_poly_multi_static(s_multi):
     mags, sr = s_multi
 
@@ -354,7 +346,6 @@
     assert not np.allclose(P0, P1)
 
 
->>>>>>> fad55383
 def test_rms_multi(s_multi):
     S, sr = s_multi
 
@@ -444,13 +435,8 @@
     Call = librosa.feature.tonnetz(y=y, tuning=0)
 
     # Check each channel
-<<<<<<< HEAD
-    assert np.allclose(C0, Call[0])
-    assert np.allclose(C1, Call[1])
-=======
     assert np.allclose(C0, Call[0], atol=1e-7)
     assert np.allclose(C1, Call[1], atol=1e-7)
->>>>>>> fad55383
 
     # Verify that they're not all the same
     assert not np.allclose(Call[0], Call[1])
@@ -549,9 +535,6 @@
     assert np.allclose(C1, Call[1])
 
     # Verify that they're not all the same
-<<<<<<< HEAD
-    assert not np.allclose(Call[0], Call[1])
-=======
     assert not np.allclose(Call[0], Call[1])
 
 
@@ -718,5 +701,4 @@
 
     assert np.allclose(yout[..., :100], click)
     assert np.allclose(yout[..., 1000:1100], click)
-    assert np.allclose(yout[..., 2000:2100], click)
->>>>>>> fad55383
+    assert np.allclose(yout[..., 2000:2100], click)